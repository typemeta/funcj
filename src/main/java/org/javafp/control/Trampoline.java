package org.javafp.control;

<<<<<<< HEAD
=======
import org.javafp.data.IList;
import org.javafp.util.Functions;
>>>>>>> 4b177f8d
import org.javafp.util.Functions.F0;

public interface Trampoline<T> {

    static <T> Done<T> done(T result) {
        return new Done<T>(result);
    }

    static <T> More<T> more(F0<Trampoline<T>> next) {
        return new More<T>(next);
    }

    final class Done<T> implements Trampoline<T> {
        final T result;

        public Done(T result) {
            this.result = result;
        }

        @Override
        public T compute() {
            return result;
        }
    }

    final class More<T> implements Trampoline<T> {
        final F0<Trampoline<T>> next;

        public More(F0<Trampoline<T>> next) {
            this.next = next;
        }

        @Override
        public T compute() {
            Trampoline<T> t = this;
            while(true) {
                if (t instanceof More) {
                    t = ((More<T>)t).next.apply();
                } else {
                    return ((Done<T>)t).result;
                }
            }
        }
    }

    T compute();
<<<<<<< HEAD
=======

    /**
     * Validated contains either a successful result or a list of errors
     * @param <E> Error type
     * @param <T> Successful result type
     */
    interface Validated<E, T> {
        static <E, T> Validated<E, T> success(T value) {
            return new Success<E, T>(value);
        }

        static <E, T> Validated<E, T> failure(E error) {
            return new Failure<E, T>(IList.of(error));
        }

        static <E, T> Validated<E, T> failure(IList<E> errors) {
            return new Failure<E, T>(errors);
        }

        static <E, T, U> Validated<E, U> apply(Validated<E, Functions.F<T, U>> vf, Validated<E, T> vt) {
            return vt.apply(vf);
        }

        /**
         * Standard applicative traversal.
         */
        static <E, T, U> Validated<E, IList<U>> traverse(IList<T> lt, Functions.F<T, Validated<E, U>> f) {
            return lt.foldRight(
                (vt, vlu) -> f.apply(vt).apply(vlu.apply(l -> l::add)),
                success(IList.nil())
            );
        }

        /**
         * Standard applicative sequencing.
         */
        static <E, T> Validated<E, IList<T>> sequence(IList<Validated<E, T>> lvt) {
            return lvt.foldRight(
                (vt, vlt) -> vt.apply(vlt.apply(l -> l::add)),
                success(IList.nil())
            );
        }

        <U> U match(Functions.F<Success<E, T>, U> success, Functions.F<Failure<E, T>, U> failure);

        <U> Validated<E, U> map(Functions.F<T, U> f);

        <U> Validated<E, U> apply(Validated<E, Functions.F<T, U>> vf);

        default <U> Validated<E, U> apply(Functions.F<T, U> f) {
            return apply(success(f));
        }

        <U> Validated<E, U> flatMap(Functions.F<T, Validated<E, U>> f);

        final class Success<E, T> implements Validated<E, T> {
            public final T value;

            public Success(T value) {
                this.value = value;
            }

            @Override
            public <U> U match(Functions.F<Success<E, T>, U> success, Functions.F<Failure<E, T>, U> failure) {
                return success.apply(this);
            }

            @Override
            public <U> Validated<E, U> map(Functions.F<T, U> f) {
                return success(f.apply(value));
            }

            @Override
            public <U> Validated<E, U> apply(Validated<E, Functions.F<T, U>> vf) {
                return vf.map(f -> f.apply(value));
            }

            @Override
            public <U> Validated<E, U> flatMap(Functions.F<T, Validated<E, U>> f) {
                return f.apply(value);
            }
        }

        final class Failure<E, T> implements Validated<E, T> {
            public final IList<E> errors;

            public Failure(IList<E> errors) {
                this.errors = errors;
            }

            @Override
            public <U> U match(Functions.F<Success<E, T>, U> success, Functions.F<Failure<E, T>, U> failure) {
                return failure.apply(this);
            }

            @Override
            public <U> Validated<E, U> map(Functions.F<T, U> f) {
                return cast();
            }

            @Override
            public <U> Validated<E, U> apply(Validated<E, Functions.F<T, U>> vf) {
                return vf.match(
                    succ -> cast(),
                    fail -> Validated.failure(IList.concat(errors, fail.errors))
                );
            }

            @Override
            public <U> Validated<E, U> flatMap(Functions.F<T, Validated<E, U>> f) {
                return cast();
            }

            <U> Failure<E, U> cast() {
                return (Failure<E, U>) this;
            }
        }
    }
>>>>>>> 4b177f8d
}<|MERGE_RESOLUTION|>--- conflicted
+++ resolved
@@ -1,10 +1,7 @@
 package org.javafp.control;
 
-<<<<<<< HEAD
-=======
 import org.javafp.data.IList;
 import org.javafp.util.Functions;
->>>>>>> 4b177f8d
 import org.javafp.util.Functions.F0;
 
 public interface Trampoline<T> {
@@ -51,8 +48,6 @@
     }
 
     T compute();
-<<<<<<< HEAD
-=======
 
     /**
      * Validated contains either a successful result or a list of errors
@@ -171,5 +166,4 @@
             }
         }
     }
->>>>>>> 4b177f8d
 }